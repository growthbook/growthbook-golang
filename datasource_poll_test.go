package growthbook

import (
	"context"
	"fmt"
	"log/slog"
	"net/http"
	"net/http/httptest"
	"sync"
	"sync/atomic"
	"testing"
	"time"

	"github.com/stretchr/testify/require"
)

func TestPollingDataSource(t *testing.T) {
	ctx := context.TODO()
	featuresJSON := []byte(`{
      "features": {
        "foo": {
          "defaultValue": "api"
        }
      },
      "experiments": [],
      "dateUpdated": "2000-05-01T00:00:12Z"
    }`)
	features := FeatureMap{"foo": &Feature{DefaultValue: "api"}}

	t.Run("Update client data from valid server response", func(t *testing.T) {
		ts := startServer(http.StatusOK, featuresJSON)
		logger, _ := testLogger(slog.LevelError, t)
		defer ts.http.Close()
		client, err := NewClient(ctx,
			WithLogger(logger),
			WithHttpClient(ts.http.Client()),
			WithApiHost(ts.http.URL),
			WithClientKey("somekey"),
			WithPollDataSource(100*time.Millisecond),
		)
		require.Nil(t, err)
		err = client.EnsureLoaded(ctx)
		require.Nil(t, err)
		require.Equal(t, features, client.Features())
		err = client.Close()
		require.Nil(t, err)
	})

	t.Run("Closing client stops data loading", func(t *testing.T) {
		ts := startServer(http.StatusOK, featuresJSON)
		logger, _ := testLogger(slog.LevelInfo, t)
		defer ts.http.Close()
		client, _ := NewClient(ctx,
			WithLogger(logger),
			WithHttpClient(ts.http.Client()),
			WithApiHost(ts.http.URL),
			WithClientKey("somekey"),
			WithPollDataSource(10*time.Millisecond),
		)
		client.EnsureLoaded(ctx)
		client.Close()
		require.True(t, ts.count.Load() > 0)
		ts.count.Store(0)
		time.Sleep(100 * time.Millisecond)
		require.Equal(t, int32(0), ts.count.Load())
	})

	t.Run("EnsureLoaded returns error on invalid server response", func(t *testing.T) {
		ts := startServer(http.StatusNotFound, []byte(""))
		logger, _ := testLogger(slog.LevelError, t)
		defer ts.http.Close()
		client, err := NewClient(ctx,
			WithLogger(logger),
			WithHttpClient(ts.http.Client()),
			WithApiHost(ts.http.URL),
			WithClientKey("somekey"),
			WithPollDataSource(100*time.Millisecond),
		)
		require.Nil(t, err)
		err = client.EnsureLoaded(ctx)
		require.Error(t, fmt.Errorf("Error loading from server, code: %d,", http.StatusNotFound), err)
		err = client.Close()
		require.Nil(t, err)
	})

	t.Run("Use etags for requests if present", func(t *testing.T) {
		ts := startEtagServer(featuresJSON)
		logger, _ := testLogger(slog.LevelError, t)
		defer ts.http.Close()
		client, err := NewClient(ctx,
			WithLogger(logger),
			WithHttpClient(ts.http.Client()),
			WithApiHost(ts.http.URL),
			WithClientKey("somekey"),
			WithPollDataSource(10*time.Millisecond),
		)
		require.Nil(t, err)
		err = client.EnsureLoaded(ctx)
		require.Nil(t, err)
		require.Equal(t, features, client.Features())
		time.Sleep(100 * time.Millisecond)
		require.Equal(t, features, client.Features())
		require.True(t, ts.count.Load() > 2)
		require.Equal(t, ts.count.Load()-1, ts.etagCount.Load())
	})

	t.Run("Concurrent Close calls during active polling - data race test", func(t *testing.T) {
		ts := startServer(http.StatusOK, featuresJSON)
		logger, _ := testLogger(slog.LevelError, t)
		defer ts.http.Close()
<<<<<<< HEAD
		client, err := NewClient(ctx,
=======

		// Use a test context with timeout
		testCtx, cancel := context.WithTimeout(context.Background(), 5*time.Second)
		defer cancel()

		client, err := NewClient(testCtx,
>>>>>>> 955ab76a
			WithLogger(logger),
			WithHttpClient(ts.http.Client()),
			WithApiHost(ts.http.URL),
			WithClientKey("somekey"),
			WithPollDataSource(5*time.Millisecond),
		)
		require.Nil(t, err)
<<<<<<< HEAD
		err = client.EnsureLoaded(ctx)
=======
		err = client.EnsureLoaded(testCtx)
>>>>>>> 955ab76a
		require.Nil(t, err)

		// Allow polling to run for a bit
		time.Sleep(50 * time.Millisecond)

		// Launch multiple concurrent Close() calls
		var wg sync.WaitGroup
<<<<<<< HEAD
		for i := 0; i < 10; i++ {
=======
		for i := 0; i < 3; i++ {
>>>>>>> 955ab76a
			wg.Add(1)
			go func() {
				defer wg.Done()
				client.Close()
			}()
		}
		wg.Wait()

<<<<<<< HEAD
		// Should complete without data race (verified with go test -race)
=======
		// Should complete without data race
>>>>>>> 955ab76a
	})

	t.Run("Close immediately after Start - data race test", func(t *testing.T) {
		ts := startServer(http.StatusOK, featuresJSON)
		logger, _ := testLogger(slog.LevelError, t)
		defer ts.http.Close()
<<<<<<< HEAD
=======

>>>>>>> 955ab76a
		client, err := NewClient(ctx,
			WithLogger(logger),
			WithHttpClient(ts.http.Client()),
			WithApiHost(ts.http.URL),
			WithClientKey("somekey"),
			WithPollDataSource(1*time.Millisecond),
		)
		require.Nil(t, err)

<<<<<<< HEAD
		// Race between Start completing and Close being called
		ds := client.data.dataSource
		errChan := make(chan error, 1)
		go func() {
			errChan <- ds.Start(ctx)
		}()

		// Immediately call Close while Start is completing
		go func() {
			time.Sleep(1 * time.Millisecond)
			ds.Close()
		}()

		err = <-errChan
=======
		// Close should be safe while polling is happening
		err = client.Close()
>>>>>>> 955ab76a
		require.Nil(t, err)
	})

	t.Run("Etag concurrent access during polling - data race test", func(t *testing.T) {
		ts := startEtagServer(featuresJSON)
		logger, _ := testLogger(slog.LevelError, t)
		defer ts.http.Close()
<<<<<<< HEAD
		client, err := NewClient(ctx,
=======

		// Use a test context with timeout
		testCtx, cancel := context.WithTimeout(context.Background(), 5*time.Second)
		defer cancel()

		client, err := NewClient(testCtx,
>>>>>>> 955ab76a
			WithLogger(logger),
			WithHttpClient(ts.http.Client()),
			WithApiHost(ts.http.URL),
			WithClientKey("somekey"),
			WithPollDataSource(5*time.Millisecond),
		)
		require.Nil(t, err)
<<<<<<< HEAD
		err = client.EnsureLoaded(ctx)
		require.Nil(t, err)

		// Allow multiple polls to occur and update etag
		time.Sleep(100 * time.Millisecond)

		// Verify etag was properly managed
		require.True(t, ts.count.Load() > 5, "Expected multiple polling requests")
=======
		err = client.EnsureLoaded(testCtx)
		require.Nil(t, err)

		// Allow multiple polls to occur and update etag
		time.Sleep(50 * time.Millisecond)

		// Verify etag was properly managed
		require.True(t, ts.count.Load() > 3, "Expected multiple polling requests")
>>>>>>> 955ab76a
		require.True(t, ts.etagCount.Load() > 0, "Expected etag requests")

		err = client.Close()
		require.Nil(t, err)
	})
}

type testServer struct {
	http      *httptest.Server
	count     atomic.Int32
	etagCount atomic.Int32
}

func startServer(code int, response []byte) *testServer {
	var ts testServer
	ts.http = httptest.NewServer(http.HandlerFunc(func(w http.ResponseWriter, r *http.Request) {
		ts.count.Add(1)
		w.WriteHeader(code)
		_, _ = w.Write(response)
	}))
	return &ts
}

func startEtagServer(response []byte) *testServer {
	var ts testServer
	etag := `W/"SOME_ETAG_VALUE"`
	ts.http = httptest.NewServer(http.HandlerFunc(func(w http.ResponseWriter, r *http.Request) {
		ts.count.Add(1)
		if r.Header.Get("If-None-Match") == etag {
			ts.etagCount.Add(1)
			w.WriteHeader(http.StatusNotModified)
			return
		}
		w.Header().Set("etag", etag)
		w.WriteHeader(http.StatusOK)
		_, _ = w.Write(response)
	}))
	return &ts
}<|MERGE_RESOLUTION|>--- conflicted
+++ resolved
@@ -108,16 +108,12 @@
 		ts := startServer(http.StatusOK, featuresJSON)
 		logger, _ := testLogger(slog.LevelError, t)
 		defer ts.http.Close()
-<<<<<<< HEAD
-		client, err := NewClient(ctx,
-=======
 
 		// Use a test context with timeout
 		testCtx, cancel := context.WithTimeout(context.Background(), 5*time.Second)
 		defer cancel()
 
 		client, err := NewClient(testCtx,
->>>>>>> 955ab76a
 			WithLogger(logger),
 			WithHttpClient(ts.http.Client()),
 			WithApiHost(ts.http.URL),
@@ -125,11 +121,7 @@
 			WithPollDataSource(5*time.Millisecond),
 		)
 		require.Nil(t, err)
-<<<<<<< HEAD
-		err = client.EnsureLoaded(ctx)
-=======
 		err = client.EnsureLoaded(testCtx)
->>>>>>> 955ab76a
 		require.Nil(t, err)
 
 		// Allow polling to run for a bit
@@ -137,11 +129,7 @@
 
 		// Launch multiple concurrent Close() calls
 		var wg sync.WaitGroup
-<<<<<<< HEAD
-		for i := 0; i < 10; i++ {
-=======
 		for i := 0; i < 3; i++ {
->>>>>>> 955ab76a
 			wg.Add(1)
 			go func() {
 				defer wg.Done()
@@ -150,21 +138,14 @@
 		}
 		wg.Wait()
 
-<<<<<<< HEAD
-		// Should complete without data race (verified with go test -race)
-=======
 		// Should complete without data race
->>>>>>> 955ab76a
 	})
 
 	t.Run("Close immediately after Start - data race test", func(t *testing.T) {
 		ts := startServer(http.StatusOK, featuresJSON)
 		logger, _ := testLogger(slog.LevelError, t)
 		defer ts.http.Close()
-<<<<<<< HEAD
-=======
-
->>>>>>> 955ab76a
+
 		client, err := NewClient(ctx,
 			WithLogger(logger),
 			WithHttpClient(ts.http.Client()),
@@ -174,25 +155,8 @@
 		)
 		require.Nil(t, err)
 
-<<<<<<< HEAD
-		// Race between Start completing and Close being called
-		ds := client.data.dataSource
-		errChan := make(chan error, 1)
-		go func() {
-			errChan <- ds.Start(ctx)
-		}()
-
-		// Immediately call Close while Start is completing
-		go func() {
-			time.Sleep(1 * time.Millisecond)
-			ds.Close()
-		}()
-
-		err = <-errChan
-=======
 		// Close should be safe while polling is happening
 		err = client.Close()
->>>>>>> 955ab76a
 		require.Nil(t, err)
 	})
 
@@ -200,16 +164,12 @@
 		ts := startEtagServer(featuresJSON)
 		logger, _ := testLogger(slog.LevelError, t)
 		defer ts.http.Close()
-<<<<<<< HEAD
-		client, err := NewClient(ctx,
-=======
 
 		// Use a test context with timeout
 		testCtx, cancel := context.WithTimeout(context.Background(), 5*time.Second)
 		defer cancel()
 
 		client, err := NewClient(testCtx,
->>>>>>> 955ab76a
 			WithLogger(logger),
 			WithHttpClient(ts.http.Client()),
 			WithApiHost(ts.http.URL),
@@ -217,16 +177,6 @@
 			WithPollDataSource(5*time.Millisecond),
 		)
 		require.Nil(t, err)
-<<<<<<< HEAD
-		err = client.EnsureLoaded(ctx)
-		require.Nil(t, err)
-
-		// Allow multiple polls to occur and update etag
-		time.Sleep(100 * time.Millisecond)
-
-		// Verify etag was properly managed
-		require.True(t, ts.count.Load() > 5, "Expected multiple polling requests")
-=======
 		err = client.EnsureLoaded(testCtx)
 		require.Nil(t, err)
 
@@ -235,7 +185,6 @@
 
 		// Verify etag was properly managed
 		require.True(t, ts.count.Load() > 3, "Expected multiple polling requests")
->>>>>>> 955ab76a
 		require.True(t, ts.etagCount.Load() > 0, "Expected etag requests")
 
 		err = client.Close()
