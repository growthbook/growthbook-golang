package growthbook

import (
	"context"
	"fmt"
	"log/slog"
	"net/http"
	"net/http/httptest"
	"sync"
	"sync/atomic"
	"testing"
	"time"

	"github.com/stretchr/testify/require"
)

func TestSseDataSource(t *testing.T) {
	ctx := context.TODO()
	featuresJSON := []byte(`{
      "features": {
        "foo": {
          "defaultValue": "api"
        }
      },
      "experiments": [],
      "dateUpdated": "2000-05-01T00:00:12Z"
    }`)
	features := FeatureMap{"foo": &Feature{DefaultValue: "api"}}

	features2JSON := `{"features": { "foo": { "defaultValue": "SSE" } }, "experiments": [], "dateUpdated": "2000-05-02T00:00:12Z" }`
	features2 := FeatureMap{"foo": &Feature{DefaultValue: "SSE"}}

	t.Run("Update client data from sse data", func(t *testing.T) {
		ts := startSseServer(featuresJSON, sseResponse(features2JSON, 10*time.Millisecond, 0))
		defer ts.http.Close()
		logger, _ := testLogger(slog.LevelWarn, t)
		client, err := NewClient(ctx,
			WithLogger(logger),
			WithHttpClient(ts.http.Client()),
			WithApiHost(ts.http.URL),
			WithClientKey("somekey"),
			WithSseDataSource(),
		)
		require.Nil(t, err)
		err = client.EnsureLoaded(ctx)
		require.Equal(t, features, client.Features())
		require.Nil(t, err)
		time.Sleep(100 * time.Millisecond)
		require.Equal(t, features2, client.Features())
		err = client.Close()
		require.Nil(t, err)
	})

	t.Run("Reconnect to server on connection break", func(t *testing.T) {
		ts := startSseServer(featuresJSON, sseResponse(features2JSON, 10*time.Millisecond, 3))
		defer ts.http.Close()
		logger, _ := testLogger(slog.LevelWarn, t)
		client, err := NewClient(ctx,
			WithLogger(logger),
			WithHttpClient(ts.http.Client()),
			WithApiHost(ts.http.URL),
			WithClientKey("somekey"),
			WithSseDataSource(),
		)
		require.Nil(t, err)
		err = client.EnsureLoaded(ctx)
		time.Sleep(100 * time.Millisecond)
		require.Greater(t, ts.ssecount.Load(), int32(1))
		require.Equal(t, features2, client.Features())
		err = client.Close()
		require.Nil(t, err)
	})

	t.Run("Don't reconnect after closing client", func(t *testing.T) {
		ts := startSseServer(featuresJSON, sseResponse(features2JSON, 10*time.Millisecond, 3))
		defer ts.http.Close()
		logger, _ := testLogger(slog.LevelWarn, t)
		client, err := NewClient(ctx,
			WithLogger(logger),
			WithHttpClient(ts.http.Client()),
			WithApiHost(ts.http.URL),
			WithClientKey("somekey"),
			WithSseDataSource(),
		)
		require.Nil(t, err)
		err = client.EnsureLoaded(ctx)
		client.Close()
		old := ts.ssecount.Load()
		time.Sleep(100 * time.Millisecond)
		require.Equal(t, old, ts.ssecount.Load())
	})

	t.Run("Concurrent Close calls during active SSE connection - data race test", func(t *testing.T) {
		ts := startSseServer(featuresJSON, sseResponse(features2JSON, 10*time.Millisecond, 0))
		defer ts.http.Close()
		logger, _ := testLogger(slog.LevelWarn, t)
<<<<<<< HEAD
		client, err := NewClient(ctx,
=======

		// Use a test context with timeout
		testCtx, cancel := context.WithTimeout(context.Background(), 5*time.Second)
		defer cancel()

		client, err := NewClient(testCtx,
>>>>>>> 955ab76a
			WithLogger(logger),
			WithHttpClient(ts.http.Client()),
			WithApiHost(ts.http.URL),
			WithClientKey("somekey"),
			WithSseDataSource(),
		)
		require.Nil(t, err)
<<<<<<< HEAD
		err = client.EnsureLoaded(ctx)
=======
		err = client.EnsureLoaded(testCtx)
>>>>>>> 955ab76a
		require.Nil(t, err)

		// Allow SSE connection to establish
		time.Sleep(50 * time.Millisecond)

		// Launch multiple concurrent Close() calls
		var wg sync.WaitGroup
<<<<<<< HEAD
		for i := 0; i < 10; i++ {
=======
		for i := 0; i < 3; i++ {
>>>>>>> 955ab76a
			wg.Add(1)
			go func() {
				defer wg.Done()
				client.Close()
			}()
		}
		wg.Wait()

<<<<<<< HEAD
		// Should complete without data race (verified with go test -race)
=======
		// Should complete without data race
>>>>>>> 955ab76a
	})

	t.Run("Close immediately after Start - data race test", func(t *testing.T) {
		ts := startSseServer(featuresJSON, sseResponse(features2JSON, 10*time.Millisecond, 0))
		defer ts.http.Close()
		logger, _ := testLogger(slog.LevelWarn, t)
<<<<<<< HEAD
=======

>>>>>>> 955ab76a
		client, err := NewClient(ctx,
			WithLogger(logger),
			WithHttpClient(ts.http.Client()),
			WithApiHost(ts.http.URL),
			WithClientKey("somekey"),
			WithSseDataSource(),
		)
		require.Nil(t, err)

<<<<<<< HEAD
		// Race between Start completing and Close being called
		ds := client.data.dataSource
		errChan := make(chan error, 1)
		go func() {
			errChan <- ds.Start(ctx)
		}()

		// Immediately call Close while Start is completing
		go func() {
			time.Sleep(1 * time.Millisecond)
			ds.Close()
		}()

		err = <-errChan
=======
		// Close should be safe while connection is active
		err = client.Close()
>>>>>>> 955ab76a
		require.Nil(t, err)
	})

	t.Run("Multiple rapid Start/Close cycles - data race test", func(t *testing.T) {
<<<<<<< HEAD
		for cycle := 0; cycle < 5; cycle++ {
			ts := startSseServer(featuresJSON, sseResponse(features2JSON, 10*time.Millisecond, 0))
			logger, _ := testLogger(slog.LevelWarn, t)
=======
		// Test that multiple clients can be created and closed without races
		for cycle := 0; cycle < 3; cycle++ {
			ts := startSseServer(featuresJSON, sseResponse(features2JSON, 10*time.Millisecond, 0))
			logger, _ := testLogger(slog.LevelWarn, t)

>>>>>>> 955ab76a
			client, err := NewClient(ctx,
				WithLogger(logger),
				WithHttpClient(ts.http.Client()),
				WithApiHost(ts.http.URL),
				WithClientKey("somekey"),
				WithSseDataSource(),
			)
			require.Nil(t, err)

<<<<<<< HEAD
			// Start and immediately close
			ds := client.data.dataSource
			go ds.Start(ctx)
			time.Sleep(5 * time.Millisecond)
			ds.Close()

			ts.http.Close()
			time.Sleep(10 * time.Millisecond)
		}
		// Should complete all cycles without data race
=======
			// Close immediately
			err = client.Close()
			require.Nil(t, err)

			ts.http.Close()
		}
>>>>>>> 955ab76a
	})
}

type sseTestServer struct {
	http     *httptest.Server
	ssecount atomic.Int32
	apicount atomic.Int32
}

type sseResponseGen func(context.Context, http.ResponseWriter)

func startSseServer(apiResponse []byte, sseResponseGen sseResponseGen) *sseTestServer {
	var ts sseTestServer
	ts.http = httptest.NewServer(http.HandlerFunc(func(w http.ResponseWriter, r *http.Request) {
		switch r.URL.Path {
		case "/api/features/somekey":
			w.Header().Add("x-sse-support", "enabled")
			w.WriteHeader(http.StatusOK)
			w.Write(apiResponse)
			ts.apicount.Add(1)
			return
		case "/sub/somekey":
			ts.ssecount.Add(1)
			sseResponseGen(r.Context(), w)
		}
	}))
	return &ts
}

func sseResponse(response string, delay time.Duration, lim int) sseResponseGen {
	stream := []string{
		"retry: 10\n\n",
		"data:\n\n",
		fmt.Sprintf("id: 1\nevent: features\ndata: %s\n\n", response),
		"data:\n\n",
	}

	return func(ctx context.Context, w http.ResponseWriter) {
		w.Header().Set("Content-Type", "text/event-stream")
		w.Header().Set("Cache-Control", "no-cache")
		w.Header().Set("Connection", "keep-alive")
		ticker := time.NewTicker(delay)
		defer ticker.Stop()
		flusher := w.(http.Flusher)
		flusher.Flush()
		for count := 0; lim == 0 || count < lim; count++ {
			select {
			case <-ticker.C:
				if len(stream) > count {
					w.Write([]byte(stream[count]))
				} else {
					w.Write([]byte("data:\n\n"))
				}
				flusher.Flush()
				count++
			case <-ctx.Done():
				return
			}
		}
	}
}<|MERGE_RESOLUTION|>--- conflicted
+++ resolved
@@ -94,28 +94,20 @@
 		ts := startSseServer(featuresJSON, sseResponse(features2JSON, 10*time.Millisecond, 0))
 		defer ts.http.Close()
 		logger, _ := testLogger(slog.LevelWarn, t)
-<<<<<<< HEAD
-		client, err := NewClient(ctx,
-=======
 
 		// Use a test context with timeout
 		testCtx, cancel := context.WithTimeout(context.Background(), 5*time.Second)
 		defer cancel()
 
 		client, err := NewClient(testCtx,
->>>>>>> 955ab76a
-			WithLogger(logger),
-			WithHttpClient(ts.http.Client()),
-			WithApiHost(ts.http.URL),
-			WithClientKey("somekey"),
-			WithSseDataSource(),
-		)
-		require.Nil(t, err)
-<<<<<<< HEAD
-		err = client.EnsureLoaded(ctx)
-=======
+			WithLogger(logger),
+			WithHttpClient(ts.http.Client()),
+			WithApiHost(ts.http.URL),
+			WithClientKey("somekey"),
+			WithSseDataSource(),
+		)
+		require.Nil(t, err)
 		err = client.EnsureLoaded(testCtx)
->>>>>>> 955ab76a
 		require.Nil(t, err)
 
 		// Allow SSE connection to establish
@@ -123,11 +115,7 @@
 
 		// Launch multiple concurrent Close() calls
 		var wg sync.WaitGroup
-<<<<<<< HEAD
-		for i := 0; i < 10; i++ {
-=======
 		for i := 0; i < 3; i++ {
->>>>>>> 955ab76a
 			wg.Add(1)
 			go func() {
 				defer wg.Done()
@@ -136,64 +124,34 @@
 		}
 		wg.Wait()
 
-<<<<<<< HEAD
-		// Should complete without data race (verified with go test -race)
-=======
 		// Should complete without data race
->>>>>>> 955ab76a
 	})
 
 	t.Run("Close immediately after Start - data race test", func(t *testing.T) {
 		ts := startSseServer(featuresJSON, sseResponse(features2JSON, 10*time.Millisecond, 0))
 		defer ts.http.Close()
 		logger, _ := testLogger(slog.LevelWarn, t)
-<<<<<<< HEAD
-=======
-
->>>>>>> 955ab76a
-		client, err := NewClient(ctx,
-			WithLogger(logger),
-			WithHttpClient(ts.http.Client()),
-			WithApiHost(ts.http.URL),
-			WithClientKey("somekey"),
-			WithSseDataSource(),
-		)
-		require.Nil(t, err)
-
-<<<<<<< HEAD
-		// Race between Start completing and Close being called
-		ds := client.data.dataSource
-		errChan := make(chan error, 1)
-		go func() {
-			errChan <- ds.Start(ctx)
-		}()
-
-		// Immediately call Close while Start is completing
-		go func() {
-			time.Sleep(1 * time.Millisecond)
-			ds.Close()
-		}()
-
-		err = <-errChan
-=======
+
+		client, err := NewClient(ctx,
+			WithLogger(logger),
+			WithHttpClient(ts.http.Client()),
+			WithApiHost(ts.http.URL),
+			WithClientKey("somekey"),
+			WithSseDataSource(),
+		)
+		require.Nil(t, err)
+
 		// Close should be safe while connection is active
 		err = client.Close()
->>>>>>> 955ab76a
 		require.Nil(t, err)
 	})
 
 	t.Run("Multiple rapid Start/Close cycles - data race test", func(t *testing.T) {
-<<<<<<< HEAD
-		for cycle := 0; cycle < 5; cycle++ {
-			ts := startSseServer(featuresJSON, sseResponse(features2JSON, 10*time.Millisecond, 0))
-			logger, _ := testLogger(slog.LevelWarn, t)
-=======
 		// Test that multiple clients can be created and closed without races
 		for cycle := 0; cycle < 3; cycle++ {
 			ts := startSseServer(featuresJSON, sseResponse(features2JSON, 10*time.Millisecond, 0))
 			logger, _ := testLogger(slog.LevelWarn, t)
 
->>>>>>> 955ab76a
 			client, err := NewClient(ctx,
 				WithLogger(logger),
 				WithHttpClient(ts.http.Client()),
@@ -203,25 +161,12 @@
 			)
 			require.Nil(t, err)
 
-<<<<<<< HEAD
-			// Start and immediately close
-			ds := client.data.dataSource
-			go ds.Start(ctx)
-			time.Sleep(5 * time.Millisecond)
-			ds.Close()
-
-			ts.http.Close()
-			time.Sleep(10 * time.Millisecond)
-		}
-		// Should complete all cycles without data race
-=======
 			// Close immediately
 			err = client.Close()
 			require.Nil(t, err)
 
 			ts.http.Close()
 		}
->>>>>>> 955ab76a
 	})
 }
 
